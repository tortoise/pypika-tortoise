from __future__ import annotations

import sys
from collections.abc import Sequence
from copy import copy
from functools import reduce
from typing import TYPE_CHECKING, Any, cast, overload

from .context import DEFAULT_SQL_CONTEXT, SqlContext
from .enums import Dialects, JoinType, SetOperation
from .exceptions import JoinException, QueryException, RollupException, SetOperationException
from .terms import (
    ArithmeticExpression,
    Criterion,
    EmptyCriterion,
    Field,
    Function,
    Index,
    Node,
    Order,
    Parameterizer,
    PeriodCriterion,
    Rollup,
    Star,
    Term,
    Tuple,
    ValueWrapper,
)
from .utils import builder, format_alias_sql, format_quotes, ignore_copy

if TYPE_CHECKING:
    if sys.version_info >= (3, 11):
        from typing import Self
    else:
        from typing_extensions import Self


class Selectable(Node):
    def __init__(self, alias: str) -> None:
        self.alias = alias

    @builder
    def as_(self, alias: str) -> Self:  # type:ignore[return]
        self.alias = alias

    def field(self, name: str) -> Field:
        return Field(name, table=self)

    @property
    def star(self) -> Star:
        return Star(self)

    @ignore_copy
    def __getattr__(self, name: str) -> Field:
        return self.field(name)

    @ignore_copy
    def __getitem__(self, name: str) -> Field:
        return self.field(name)

    def get_table_name(self) -> str:
        return self.alias

    def get_sql(self, ctx: SqlContext) -> str:
        raise NotImplementedError()


class AliasedQuery(Selectable):
    def __init__(
        self,
        name: str,
        query: Selectable | None = None,
    ) -> None:
        super().__init__(alias=name)
        self.name = name
        self.query = query

    def get_sql(self, ctx: SqlContext) -> str:
        if self.query is None:
            return self.name
        return self.query.get_sql(ctx)

    def __eq__(self, other: Any) -> bool:
        return isinstance(other, AliasedQuery) and self.name == other.name

    def __hash__(self) -> int:
        return hash(str(self.name))


class Cte(AliasedQuery):
    def __init__(self, name: str, query: QueryBuilder | None = None, *terms: Term) -> None:
        super().__init__(name, query)
        self.query = query
        self.terms = terms


class Schema:
    def __init__(self, name: str, parent: Schema | None = None) -> None:
        self._name = name
        self._parent = parent

    def __eq__(self, other: Any) -> bool:
        return (
            isinstance(other, Schema)
            and self._name == other._name
            and self._parent == other._parent
        )

    def __ne__(self, other: Any) -> bool:
        return not self.__eq__(other)

    @ignore_copy
    def __getattr__(self, item: str) -> Table:
        return Table(item, schema=self)

    def get_sql(self, ctx: SqlContext) -> str:
        # FIXME escape
        schema_sql = format_quotes(self._name, ctx.quote_char)

        if self._parent is not None:
            return "{parent}.{schema}".format(
                parent=self._parent.get_sql(ctx),
                schema=schema_sql,
            )

        return schema_sql


class Database(Schema):
    @ignore_copy
    def __getattr__(self, item: str) -> Schema:  # type:ignore[override]
        return Schema(item, parent=self)


class Table(Selectable):
    @overload
    @staticmethod
    def _init_schema(
        schema: None,
    ) -> None: ...

    @overload
    @staticmethod
    def _init_schema(
        schema: str | list | tuple | Schema,
    ) -> Schema: ...

    @staticmethod
    def _init_schema(
        schema: str | list | tuple | Schema | None,
    ) -> Schema | None:
        # This is a bit complicated in order to support backwards compatibility. It should probably be cleaned up for
        # the next major release. Schema is accepted as a string, list/tuple, Schema instance, or None
        if isinstance(schema, Schema):
            return schema
        if isinstance(schema, (list, tuple)):
            return reduce(lambda obj, s: Schema(s, parent=obj), schema[1:], Schema(schema[0]))
        if schema is not None:
            return Schema(schema)
        return None

    def __init__(
        self,
        name: str,
        schema: Schema | str | None = None,
        alias: str | None = None,
        query_cls: type[Query] | None = None,
    ) -> None:
        super().__init__(alias)  # type:ignore[arg-type]
        self._table_name = name
        self._schema = self._init_schema(schema)
        if query_cls is None:
            query_cls = Query
        elif not issubclass(query_cls, Query):
            raise TypeError("Expected 'query_cls' to be subclass of Query")
        self._query_cls = query_cls
        self._for: Criterion | None = None
        self._for_portion: PeriodCriterion | None = None

    def get_table_name(self) -> str:
        return self.alias or self._table_name

    def get_sql(self, ctx: SqlContext) -> str:
        # FIXME escape
        table_sql = format_quotes(self._table_name, ctx.quote_char)

        if self._schema is not None:
            table_sql = "{schema}.{table}".format(schema=self._schema.get_sql(ctx), table=table_sql)

        if self._for:
            table_sql = "{table} FOR {criterion}".format(
                table=table_sql, criterion=self._for.get_sql(ctx)
            )
        elif self._for_portion:
            table_sql = "{table} FOR PORTION OF {criterion}".format(
                table=table_sql, criterion=self._for_portion.get_sql(ctx)
            )

        return format_alias_sql(table_sql, self.alias, ctx)

    @builder
    def for_(self, temporal_criterion: Criterion) -> Self:  # type:ignore[return]
        if self._for:
            raise AttributeError("'Query' object already has attribute for_")
        if self._for_portion:
            raise AttributeError("'Query' object already has attribute for_portion")
        self._for = temporal_criterion

    @builder
    def for_portion(self, period_criterion: PeriodCriterion) -> Self:  # type:ignore[return]
        if self._for_portion:
            raise AttributeError("'Query' object already has attribute for_portion")
        if self._for:
            raise AttributeError("'Query' object already has attribute for_")
        self._for_portion = period_criterion

    def __str__(self) -> str:
        return self.get_sql(DEFAULT_SQL_CONTEXT)

    def __eq__(self, other: Any) -> bool:
        return (
            isinstance(other, Table)
            and self._table_name == other._table_name
            and self._schema == other._schema
            and self.alias == other.alias
        )

    def __repr__(self) -> str:
        if self._schema:
            return "Table('{}', schema='{}')".format(self._table_name, self._schema)
        return "Table('{}')".format(self._table_name)

    def __ne__(self, other: Any) -> bool:
        return not self.__eq__(other)

    def __hash__(self) -> int:
        return hash(str(self))

    def select(self, *terms: Sequence[int | float | str | bool | Term | Field]) -> QueryBuilder:
        """
        Perform a SELECT operation on the current table

        :param terms:
            Type:  list[expression]

            A list of terms to select. These can be any type of int, float, str, bool or Term or a Field.

        :return:  QueryBuilder
        """
        return self._query_cls.from_(self).select(*terms)

    def update(self) -> QueryBuilder:
        """
        Perform an UPDATE operation on the current table

        :return: QueryBuilder
        """
        return self._query_cls.update(self)

    def insert(self, *terms: int | float | str | bool | Term | Field) -> QueryBuilder:
        """
        Perform an INSERT operation on the current table

        :param terms:
            Type: list[expression]

            A list of terms to select. These can be any type of int, float, str, bool or  any other valid data

        :return: QueryBuilder
        """
        return self._query_cls.into(self).insert(*terms)


def make_tables(*names: tuple[str, str] | str, **kwargs: Any) -> list[Table]:
    """
    Shortcut to create many tables. If `names` param is a tuple, the first
    position will refer to the `_table_name` while the second will be its `alias`.
    Any other data structure will be treated as a whole as the `_table_name`.
    """
    tables = []
    for name in names:
        alias = None
        if isinstance(name, tuple) and len(name) == 2:
            name, alias = name
        t = Table(
            name=name,
            alias=alias,
            schema=kwargs.get("schema"),
            query_cls=kwargs.get("query_cls"),
        )
        tables.append(t)
    return tables


class Column:
    """Represents a column."""

    def __init__(
        self,
        column_name: str,
        column_type: str | None = None,
        nullable: bool | None = None,
        default: Any | Term | None = None,
    ) -> None:
        self.name = column_name
        self.type = column_type
        self.nullable = nullable
        self.default = (
            default if default is None or isinstance(default, Term) else ValueWrapper(default)
        )

    def get_name_sql(self, ctx: SqlContext) -> str:
        column_sql = "{name}".format(
            name=format_quotes(self.name, ctx.quote_char),
        )

        return column_sql

    def get_sql(self, ctx: SqlContext) -> str:
        column_sql = "{name}{type}{nullable}{default}".format(
            name=self.get_name_sql(ctx),
            type=" {}".format(self.type) if self.type else "",
            nullable=(
                " {}".format("NULL" if self.nullable else "NOT NULL")
                if self.nullable is not None
                else ""
            ),
            default=(" {}".format("DEFAULT " + self.default.get_sql(ctx)) if self.default else ""),
        )

        return column_sql

    def __str__(self) -> str:
        return self.get_sql(DEFAULT_SQL_CONTEXT)


def make_columns(*names: tuple[str, str] | str) -> list[Column]:
    """
    Shortcut to create many columns. If `names` param is a tuple, the first
    position will refer to the `name` while the second will be its `type`.
    Any other data structure will be treated as a whole as the `name`.
    """
    columns = []
    for name in names:
        if isinstance(name, tuple) and len(name) == 2:
            column = Column(column_name=name[0], column_type=name[1])
        else:
            column = Column(column_name=name)
        columns.append(column)

    return columns


class PeriodFor:
    def __init__(
        self,
        name: str,
        start_column: str | Column,
        end_column: str | Column,
    ) -> None:
        self.name = name
        self.start_column = (
            start_column if isinstance(start_column, Column) else Column(start_column)
        )
        self.end_column = end_column if isinstance(end_column, Column) else Column(end_column)

    def get_sql(self, ctx: SqlContext) -> str:
        period_for_sql = "PERIOD FOR {name} ({start_column_name},{end_column_name})".format(
            name=format_quotes(self.name, ctx.quote_char),
            start_column_name=self.start_column.get_name_sql(ctx),
            end_column_name=self.end_column.get_name_sql(ctx),
        )

        return period_for_sql


# for typing in Query's methods
_TableClass = Table


class Query:
    """
    Query is the primary class and entry point in pypika. It is used to build queries iteratively using the builder
    design
    pattern.

    This class is immutable.
    """

    SQL_CONTEXT: SqlContext = DEFAULT_SQL_CONTEXT

    @classmethod
    def _builder(cls, **kwargs: Any) -> QueryBuilder:
        return QueryBuilder(**kwargs)

    @classmethod
    def from_(cls, table: Selectable | str, **kwargs: Any) -> QueryBuilder:
        """
        Query builder entry point.  Initializes query building and sets the table to select from.  When using this
        function, the query becomes a SELECT query.

        :param table:
            Type: Table or str

            An instance of a Table object or a string table name.

        :returns QueryBuilder
        """
        return cls._builder(**kwargs).from_(table)

    @classmethod
    def create_table(cls, table: str | Table) -> CreateQueryBuilder:
        """
        Query builder entry point. Initializes query building and sets the table name to be created. When using this
        function, the query becomes a CREATE statement.

        :param table: An instance of a Table object or a string table name.

        :return: CreateQueryBuilder
        """
        return CreateQueryBuilder().create_table(table)

    @classmethod
    def drop_table(cls, table: str | Table) -> DropQueryBuilder:
        """
        Query builder entry point. Initializes query building and sets the table name to be dropped. When using this
        function, the query becomes a DROP statement.

        :param table: An instance of a Table object or a string table name.

        :return: DropQueryBuilder
        """
        return DropQueryBuilder().drop_table(table)

    @classmethod
    def into(cls, table: Table | str, **kwargs: Any) -> QueryBuilder:
        """
        Query builder entry point.  Initializes query building and sets the table to insert into.  When using this
        function, the query becomes an INSERT query.

        :param table:
            Type: Table or str

            An instance of a Table object or a string table name.

        :returns QueryBuilder
        """
        return cls._builder(**kwargs).into(table)

    @classmethod
    def with_(cls, table: str | Selectable, name: str, *terms: Term, **kwargs: Any) -> QueryBuilder:
        return cls._builder(**kwargs).with_(table, name, *terms)

    @classmethod
    def select(cls, *terms: int | float | str | bool | Term, **kwargs: Any) -> QueryBuilder:
        """
        Query builder entry point.  Initializes query building without a table and selects fields.  Useful when testing
        SQL functions.

        :param terms:
            Type: list[expression]

            A list of terms to select.  These can be any type of int, float, str, bool, or Term.  They cannot be a Field
            unless the function ``Query.from_`` is called first.

        :returns QueryBuilder
        """
        return cls._builder(**kwargs).select(*terms)

    @classmethod
    def update(cls, table: str | Table, **kwargs) -> QueryBuilder:
        """
        Query builder entry point.  Initializes query building and sets the table to update.  When using this
        function, the query becomes an UPDATE query.

        :param table:
            Type: Table or str

            An instance of a Table object or a string table name.

        :returns QueryBuilder
        """
        return cls._builder(**kwargs).update(table)

    @classmethod
    def Table(cls, table_name: str, **kwargs) -> _TableClass:
        """
        Convenience method for creating a Table that uses this Query class.

        :param table_name:
            Type: str

            A string table name.

        :returns Table
        """
        kwargs["query_cls"] = cls
        return Table(table_name, **kwargs)

    @classmethod
    def Tables(cls, *names: tuple[str, str] | str, **kwargs: Any) -> list[_TableClass]:
        """
        Convenience method for creating many tables that uses this Query class.
        See ``Query.make_tables`` for details.

        :param names:
            Type: list[str or tuple]

            A list of string table names, or name and alias tuples.

        :returns Table
        """
        kwargs["query_cls"] = cls
        return make_tables(*names, **kwargs)


class _SetOperation(Selectable, Term):  # type:ignore[misc]
    """
    A Query class wrapper for a all set operations, Union DISTINCT or ALL, Intersect, Except or Minus

    Created via the functions `Query.union`,`Query.union_all`,`Query.intersect`, `Query.except_of`,`Query.minus`.

    This class should not be instantiated directly.
    """

    def __init__(
        self,
        base_query: QueryBuilder,
        set_operation_query: QueryBuilder,
        set_operation: SetOperation,
        alias: str | None = None,
        wrapper_cls: type[ValueWrapper] = ValueWrapper,
    ) -> None:
        super().__init__(alias)  # type:ignore[arg-type]
        self.base_query = base_query
        self._set_operation = [(set_operation, set_operation_query)]
        self._orderbys: list[tuple[Field, Order | None]] = []

        self._limit: ValueWrapper | None = None
        self._offset: ValueWrapper | None = None

        self._wrapper_cls = wrapper_cls

    @builder
    def orderby(self, *fields: Field, **kwargs: Any) -> Self:  # type:ignore[return]
        for field in fields:
            field = (
                Field(field, table=self.base_query._from[0])  # type:ignore[assignment]
                if isinstance(field, str)
                else self.base_query.wrap_constant(field)
            )

            self._orderbys.append((field, kwargs.get("order")))

    @builder
    def limit(self, limit: int) -> Self:  # type:ignore[return]
        self._limit = cast(ValueWrapper, self.wrap_constant(limit))

    @builder
    def offset(self, offset: int) -> Self:  # type:ignore[return]
        self._offset = cast(ValueWrapper, self.wrap_constant(offset))

    @builder
    def union(self, other: Selectable) -> Self:  # type:ignore[return]
        self._set_operation.append((SetOperation.union, other))  # type:ignore[arg-type]

    @builder
    def union_all(self, other: Selectable) -> Self:  # type:ignore[return]
        self._set_operation.append((SetOperation.union_all, other))  # type:ignore[arg-type]

    @builder
    def intersect(self, other: Selectable) -> Self:  # type:ignore[return]
        self._set_operation.append((SetOperation.intersect, other))  # type:ignore[arg-type]

    @builder
    def except_of(self, other: Selectable) -> Self:  # type:ignore[return]
        self._set_operation.append((SetOperation.except_of, other))  # type:ignore[arg-type]

    @builder
    def minus(self, other: Selectable) -> Self:  # type:ignore[return]
        self._set_operation.append((SetOperation.minus, other))  # type:ignore[arg-type]

    def __add__(self, other: Selectable) -> Self:  # type:ignore[override]
        return self.union(other)

    def __mul__(self, other: Selectable) -> Self:  # type:ignore[override]
        return self.union_all(other)

    def __sub__(self, other: QueryBuilder) -> Self:  # type:ignore[override]
        return self.minus(other)

    def __str__(self) -> str:
        return self.get_sql(DEFAULT_SQL_CONTEXT)

    def get_sql(self, ctx: SqlContext) -> str:
        set_operation_template = " {type} {query_string}"

        # Default to the base query's dialect and quote_char
        ctx = ctx.copy(
            dialect=self.base_query.dialect,
            quote_char=self.base_query.QUERY_CLS.SQL_CONTEXT.quote_char,
            parameterizer=ctx.parameterizer,
        )
        set_ctx = ctx.copy(subquery=self.base_query.wrap_set_operation_queries)
        base_querystring = self.base_query.get_sql(set_ctx)

        querystring = base_querystring
        for set_operation, set_operation_query in self._set_operation:
            set_operation_querystring = set_operation_query.get_sql(set_ctx)

            if len(self.base_query._selects) != len(set_operation_query._selects):
                raise SetOperationException(
                    "Queries must have an equal number of select statements in a set operation."
                    "\n\nMain Query:\n{query1}\n\nSet Operations Query:\n{query2}".format(
                        query1=base_querystring, query2=set_operation_querystring
                    )
                )

            querystring += set_operation_template.format(
                type=set_operation.value, query_string=set_operation_querystring
            )

        if self._orderbys:
            querystring += self._orderby_sql(ctx)

        querystring += self._limit_sql(ctx)
        querystring += self._offset_sql(ctx)

        if ctx.subquery:
            querystring = "({query})".format(query=querystring)

        if ctx.with_alias:
            return format_alias_sql(
                querystring,
                self.alias or self._table_name,  # type:ignore[arg-type]
                ctx,
            )

        return querystring

    def _orderby_sql(self, ctx: SqlContext) -> str:
        """
        Produces the ORDER BY part of the query.  This is a list of fields and possibly their directionality, ASC or
        DESC. The clauses are stored in the query under self._orderbys as a list of tuples containing the field and
        directionality (which can be None).

        If an order by field is used in the select clause, determined by a matching , then the ORDER BY clause will use
        the alias, otherwise the field will be rendered as SQL.
        """
        clauses = []
        selected_aliases = {s.alias for s in self.base_query._selects}
        for field, directionality in self._orderbys:
            term = (
                format_quotes(field.alias, ctx.quote_char)
                if field.alias and field.alias in selected_aliases
                else field.get_sql(ctx)
            )

            clauses.append(
                "{term} {orient}".format(term=term, orient=directionality.value)
                if directionality is not None
                else term
            )

        return " ORDER BY {orderby}".format(orderby=",".join(clauses))

    def _offset_sql(self, ctx: SqlContext) -> str:
        if self._offset is None:
            return ""
        return " OFFSET {offset}".format(offset=self._offset.get_sql(ctx))

    def _limit_sql(self, ctx: SqlContext) -> str:
        if self._limit is None:
            return ""
        return " LIMIT {limit}".format(limit=self._limit.get_sql(ctx))


class QueryBuilder(Selectable, Term):  # type:ignore[misc]
    """
    Query Builder is the main class in pypika which stores the state of a query and offers functions which allow the
    state to be branched immutably.
    """

    QUERY_CLS = Query

    def __init__(
        self,
        wrap_set_operation_queries: bool = True,
        wrapper_cls: type[ValueWrapper] = ValueWrapper,
        immutable: bool = True,
    ) -> None:
        super().__init__(None)  # type:ignore[arg-type]

        self._from: list[Table] = []
        self._insert_table: Table | None = None
        self._update_table: Table | None = None
        self._delete_from = False
        self._replace = False

        self._with: list[Cte] = []
        self._selects: list[Field | Function] = []
        self._force_indexes: list[Index] = []
        self._use_indexes: list[Index] = []
        self._columns: list[Field] = []
        self._values: list[list] = []
        self._distinct = False

        self._for_update = False
        self._for_update_nowait = False
        self._for_update_skip_locked = False
        self._for_update_of: set[str] = set()
        self._for_update_no_key = False

        self._wheres: QueryBuilder | Term | None = None
        self._prewheres: Criterion | None = None
        self._groupbys: list[Field] = []
        self._with_totals = False
        self._havings: Criterion | None = None
        self._orderbys: list[tuple] = []
        self._joins: list[Join] = []
        self._unions: list = []

        self._limit: ValueWrapper | None = None
        self._offset: ValueWrapper | None = None

        self._updates: list[tuple] = []

        self._select_star = False
        self._select_star_tables: set[Table] = set()
        self._mysql_rollup = False
        self._select_into = False

        self._subquery_count = 0
        self._foreign_table = False

        self.wrap_set_operation_queries = wrap_set_operation_queries

        self._wrapper_cls = wrapper_cls

        self.immutable = immutable

        self._on_conflict = False
        self._on_conflict_fields: list[str | Term | Field | None] = []
        self._on_conflict_do_nothing = False
        self._on_conflict_do_updates: list[tuple] = []
        self._on_conflict_wheres: Term | None = None
        self._on_conflict_do_update_wheres: Term | None = None

    def __copy__(self) -> Self:
        newone = type(self).__new__(type(self))
        newone.__dict__.update(self.__dict__)
        newone._from = copy(self._from)
        newone._with = copy(self._with)
        newone._selects = copy(self._selects)
        newone._columns = copy(self._columns)
        newone._values = copy(self._values)
        newone._groupbys = copy(self._groupbys)
        newone._orderbys = copy(self._orderbys)
        newone._joins = copy(self._joins)
        newone._unions = copy(self._unions)
        newone._updates = copy(self._updates)
        newone._select_star_tables = copy(self._select_star_tables)
        newone._on_conflict_fields = copy(self._on_conflict_fields)
        newone._on_conflict_do_updates = copy(self._on_conflict_do_updates)
        return newone

    @builder
    def on_conflict(self, *target_fields: str | Term) -> Self:  # type:ignore[return]
        if not self._insert_table:
            raise QueryException("On conflict only applies to insert query")

        self._on_conflict = True

        for target_field in target_fields:
            if isinstance(target_field, str):
                self._on_conflict_fields.append(self._conflict_field_str(target_field))
            elif isinstance(target_field, Term):
                self._on_conflict_fields.append(target_field)

    @builder
    def do_update(  # type:ignore[return]
        self, update_field: str | Field, update_value: Any | None = None
    ) -> Self:
        if self._on_conflict_do_nothing:
            raise QueryException("Can not have two conflict handlers")

        if isinstance(update_field, str):
            field = self._conflict_field_str(update_field)
        elif isinstance(update_field, Field):
            field = update_field
        else:
            raise QueryException("Unsupported update_field")

        if update_value is not None:
            self._on_conflict_do_updates.append((field, ValueWrapper(update_value)))
        else:
            self._on_conflict_do_updates.append((field, None))

    def _conflict_field_str(self, term: str) -> Field | None:
        if self._insert_table:
            return Field(term, table=self._insert_table)
        return None

    def _on_conflict_sql(self, ctx: SqlContext) -> str:
        if not self._on_conflict_do_nothing and len(self._on_conflict_do_updates) == 0:
            if not self._on_conflict_fields:
                return ""
            raise QueryException("No handler defined for on conflict")

        if self._on_conflict_do_updates and not self._on_conflict_fields:
            raise QueryException("Can not have fieldless on conflict do update")

        conflict_query = " ON CONFLICT"
        if self._on_conflict_fields:
            on_conflict_ctx = ctx.copy(with_alias=True)
            fields = [
                f.get_sql(on_conflict_ctx)  # type:ignore[union-attr]
                for f in self._on_conflict_fields
            ]
            conflict_query += " (" + ", ".join(fields) + ")"

        if self._on_conflict_wheres:
            where_ctx = ctx.copy(subquery=True)
            conflict_query += " WHERE {where}".format(
                where=self._on_conflict_wheres.get_sql(where_ctx)
            )

        return conflict_query

    def _on_conflict_action_sql(self, ctx: SqlContext) -> str:
        ctx = ctx.copy(with_namespace=False)
        if self._on_conflict_do_nothing:
            return " DO NOTHING"
        elif len(self._on_conflict_do_updates) > 0:
            updates = []
            value_ctx = ctx.copy(with_namespace=True)
            for field, value in self._on_conflict_do_updates:
                if value:
                    updates.append(
                        "{field}={value}".format(
                            field=field.get_sql(ctx), value=value.get_sql(value_ctx)
                        )
                    )
                else:
                    updates.append(
                        "{field}=EXCLUDED.{value}".format(
                            field=field.get_sql(ctx),
                            value=field.get_sql(ctx),
                        )
                    )
            action_sql = " DO UPDATE SET {updates}".format(updates=",".join(updates))  # nosec:B608

            if self._on_conflict_do_update_wheres:
                action_sql += " WHERE {where}".format(
                    where=self._on_conflict_do_update_wheres.get_sql(
                        ctx.copy(subquery=True, with_namespace=True)
                    )
                )
            return action_sql

        return ""

    @builder
    def from_(self, selectable: Selectable | Query | str) -> Self:  # type:ignore[return]
        """
        Adds a table to the query. This function can only be called once and will raise an AttributeError if called a
        second time.

        :param selectable:
            Type: ``Table``, ``Query``, or ``str``

            When a ``str`` is passed, a table with the name matching the ``str`` value is used.

        :returns
            A copy of the query with the table added.
        """

        self._from.append(
            Table(selectable)
            if isinstance(selectable, str)
            else selectable  # type:ignore[arg-type]
        )

        if isinstance(selectable, (QueryBuilder, _SetOperation)) and selectable.alias is None:
            if isinstance(selectable, QueryBuilder):
                sub_query_count = selectable._subquery_count
            else:
                sub_query_count = 0

            sub_query_count = max(self._subquery_count, sub_query_count)
            selectable.alias = "sq%d" % sub_query_count
            self._subquery_count = sub_query_count + 1

    @builder
    def replace_table(  # type:ignore[return]
        self, current_table: Table | None, new_table: Table | None
    ) -> Self:
        """
        Replaces all occurrences of the specified table with the new table. Useful when reusing fields across
        queries.

        :param current_table:
            The table instance to be replaces.
        :param new_table:
            The table instance to replace with.
        :return:
            A copy of the query with the tables replaced.
        """
        self._from = [
            new_table if table == current_table else table  # type:ignore[misc]
            for table in self._from
        ]
        if self._insert_table == current_table:
            self._insert_table = new_table
        if self._update_table == current_table:
            self._update_table = new_table

        self._with = [
            alias_query.replace_table(current_table, new_table)  # type:ignore[operator]
            for alias_query in self._with
        ]
        self._selects = [select.replace_table(current_table, new_table) for select in self._selects]
        self._columns = [column.replace_table(current_table, new_table) for column in self._columns]
        self._values = [
            [value.replace_table(current_table, new_table) for value in value_list]
            for value_list in self._values
        ]

        self._wheres = (
            self._wheres.replace_table(current_table, new_table) if self._wheres else None
        )
        self._prewheres = (
            self._prewheres.replace_table(current_table, new_table) if self._prewheres else None
        )
        self._groupbys = [
            groupby.replace_table(current_table, new_table) for groupby in self._groupbys
        ]
        self._havings = (
            self._havings.replace_table(current_table, new_table) if self._havings else None
        )
        self._orderbys = [
            (orderby[0].replace_table(current_table, new_table), orderby[1])
            for orderby in self._orderbys
        ]
        self._joins = [join.replace_table(current_table, new_table) for join in self._joins]

        if current_table in self._select_star_tables:
            self._select_star_tables.remove(current_table)
            self._select_star_tables.add(cast(Table, new_table))

    @builder
    def with_(  # type:ignore[return]
        self, selectable: QueryBuilder, name: str, *terms: Term
    ) -> Self:
        t = Cte(name, selectable, *terms)
        self._with.append(t)

    @builder
    def into(self, table: str | Table) -> Self:  # type:ignore[return]
        if self._insert_table is not None:
            raise AttributeError("'Query' object has no attribute '%s'" % "into")

        if self._selects:
            self._select_into = True

        self._insert_table = table if isinstance(table, Table) else Table(table)

    @builder
    def select(self, *terms: Any) -> Self:  # type:ignore[return]
        for term in terms:
            if isinstance(term, Field):
                self._select_field(term)
            elif isinstance(term, str):
                self._select_field_str(term)
            elif isinstance(term, (Function, ArithmeticExpression)):
                self._select_other(term)  # type:ignore[arg-type]
            else:
                self._select_other(
                    self.wrap_constant(term, wrapper_cls=self._wrapper_cls)  # type:ignore[arg-type]
                )

    @builder
    def delete(self) -> Self:  # type:ignore[return]
        if self._delete_from or self._selects or self._update_table:
            raise AttributeError("'Query' object has no attribute '%s'" % "delete")

        self._delete_from = True

    @builder
    def update(self, table: str | Table) -> Self:  # type:ignore[return]
        if self._update_table is not None or self._selects or self._delete_from:
            raise AttributeError("'Query' object has no attribute '%s'" % "update")

        self._update_table = table if isinstance(table, Table) else Table(table)

    @builder
    def columns(self, *terms: Any) -> Self:  # type:ignore[return]
        if self._insert_table is None:
            raise AttributeError("'Query' object has no attribute '%s'" % "insert")

        if terms and isinstance(terms[0], (list, tuple)):
            terms = terms[0]  # type:ignore[assignment]

        for term in terms:
            if isinstance(term, str):
                term = Field(term, table=self._insert_table)
            self._columns.append(term)

    @builder
    def insert(self, *terms: Any) -> Self:  # type:ignore[return]
        if self._insert_table is None:
            raise AttributeError("'Query' object has no attribute '%s'" % "insert")

        if terms:
            self._validate_terms_and_append(*terms)
            self._replace = False

    @builder
    def replace(self, *terms: Any) -> Self:  # type:ignore[return]
        if self._insert_table is None:
            raise AttributeError("'Query' object has no attribute '%s'" % "insert")

        if terms:
            self._validate_terms_and_append(*terms)
            self._replace = True

    @builder
    def force_index(  # type:ignore[return]
        self, term: str | Index, *terms: str | Index
    ) -> Self:
        for t in (term, *terms):
            if isinstance(t, Index):
                self._force_indexes.append(t)
            elif isinstance(t, str):
                self._force_indexes.append(Index(t))

    @builder
    def use_index(  # type:ignore[return]
        self, term: str | Index, *terms: str | Index
    ) -> Self:
        for t in (term, *terms):
            if isinstance(t, Index):
                self._use_indexes.append(t)
            elif isinstance(t, str):
                self._use_indexes.append(Index(t))

    @builder
    def distinct(self) -> Self:  # type:ignore[return]
        self._distinct = True

    @builder
    def for_update(  # type:ignore[return]
        self,
        nowait: bool = False,
        skip_locked: bool = False,
        of: tuple[str, ...] = (),
<<<<<<< HEAD
    ) -> Self:
=======
        no_key: bool = False,
    ) -> "Self":
>>>>>>> 0148b886
        self._for_update = True
        self._for_update_skip_locked = skip_locked
        self._for_update_nowait = nowait
        self._for_update_of = set(of)
        self._for_update_no_key = no_key

    @builder
    def do_nothing(self) -> Self:  # type:ignore[return]
        if len(self._on_conflict_do_updates) > 0:
            raise QueryException("Can not have two conflict handlers")
        self._on_conflict_do_nothing = True

    @builder
    def prewhere(self, criterion: Criterion) -> Self:  # type:ignore[return]
        if not self._validate_table(criterion):
            self._foreign_table = True

        if self._prewheres:
            self._prewheres &= criterion
        else:
            self._prewheres = criterion

    @builder
    def where(self, criterion: Term | EmptyCriterion) -> Self:  # type:ignore[return]
        if isinstance(criterion, EmptyCriterion):
            return  # type:ignore[return-value]
        if not self._on_conflict:
            if not self._validate_table(criterion):
                self._foreign_table = True
            if self._wheres:
                self._wheres &= criterion  # type:ignore[operator]
            else:
                self._wheres = criterion
        else:
            if self._on_conflict_do_nothing:
                raise QueryException("DO NOTHING doest not support WHERE")
            if self._on_conflict_fields and self._on_conflict_do_updates:
                if self._on_conflict_do_update_wheres:
                    self._on_conflict_do_update_wheres &= criterion  # type:ignore[operator]
                else:
                    self._on_conflict_do_update_wheres = criterion
            elif self._on_conflict_fields:
                if self._on_conflict_wheres:
                    self._on_conflict_wheres &= criterion  # type:ignore[operator]
                else:
                    self._on_conflict_wheres = criterion
            else:
                raise QueryException("Can not have fieldless ON CONFLICT WHERE")

    @builder
    def having(self, criterion: Criterion) -> Self:  # type:ignore[return]
        if self._havings:
            self._havings &= criterion
        else:
            self._havings = criterion

    @builder
    def groupby(self, *terms: str | int | Term) -> Self:  # type:ignore[return]
        for term in terms:
            if isinstance(term, str):
                term = Field(term, table=self._from[0])
            elif isinstance(term, int):
                field = Field(str(term), table=self._from[0])
                term = field.wrap_constant(term)

            self._groupbys.append(term)  # type:ignore[arg-type]

    @builder
    def with_totals(self) -> Self:  # type:ignore[return]
        self._with_totals = True

    @builder
    def rollup(  # type:ignore[return]
        self, *terms: list | tuple | set | Term, **kwargs: Any
    ) -> Self:
        for_mysql = "mysql" == kwargs.get("vendor")

        if self._mysql_rollup:
            raise AttributeError("'Query' object has no attribute '%s'" % "rollup")

        terms = [  # type:ignore[assignment]
            Tuple(*term) if isinstance(term, (list, tuple, set)) else term for term in terms
        ]

        if for_mysql:
            # MySQL rolls up all of the dimensions always
            if not terms and not self._groupbys:
                raise RollupException(
                    "At least one group is required. Call Query.groupby(term) or pass"
                    "as parameter to rollup."
                )

            self._mysql_rollup = True
            self._groupbys += terms  # type:ignore[arg-type]

        elif 0 < len(self._groupbys) and isinstance(self._groupbys[-1], Rollup):
            # If a rollup was added last, then append the new terms to the previous rollup
            self._groupbys[-1].args += terms

        else:
            self._groupbys.append(Rollup(*terms))  # type:ignore[arg-type]

    @builder
    def orderby(self, *fields: Any, **kwargs: Any) -> Self:  # type:ignore[return]
        for field in fields:
            field = (
                Field(field, table=self._from[0])
                if isinstance(field, str)
                else self.wrap_constant(field)
            )

            self._orderbys.append((field, kwargs.get("order")))

    @builder
    def join(
        self,
        item: Table | QueryBuilder | AliasedQuery | Selectable,
        how: JoinType = JoinType.inner,
    ) -> Joiner:
        if isinstance(item, Table):
            return Joiner(self, item, how, type_label="table")

        elif isinstance(item, QueryBuilder):
            if item.alias is None:
                self._tag_subquery(item)
            return Joiner(self, item, how, type_label="subquery")

        elif isinstance(item, AliasedQuery):
            return Joiner(self, item, how, type_label="table")

        elif isinstance(item, Selectable):
            return Joiner(self, item, how, type_label="subquery")

        raise ValueError("Cannot join on type '%s'" % type(item))

    def inner_join(self, item: Table | QueryBuilder | AliasedQuery) -> Joiner:
        return self.join(item, JoinType.inner)

    def left_join(self, item: Table | QueryBuilder | AliasedQuery) -> Joiner:
        return self.join(item, JoinType.left)

    def left_outer_join(self, item: Table | QueryBuilder | AliasedQuery) -> Joiner:
        return self.join(item, JoinType.left_outer)

    def right_join(self, item: Table | QueryBuilder | AliasedQuery) -> Joiner:
        return self.join(item, JoinType.right)

    def right_outer_join(self, item: Table | QueryBuilder | AliasedQuery) -> Joiner:
        return self.join(item, JoinType.right_outer)

    def outer_join(self, item: Table | QueryBuilder | AliasedQuery) -> Joiner:
        return self.join(item, JoinType.outer)

    def full_outer_join(self, item: Table | QueryBuilder | AliasedQuery) -> Joiner:
        return self.join(item, JoinType.full_outer)

    def cross_join(self, item: Table | QueryBuilder | AliasedQuery) -> Joiner:
        return self.join(item, JoinType.cross)

    def hash_join(self, item: Table | QueryBuilder | AliasedQuery) -> Joiner:
        return self.join(item, JoinType.hash)

    @builder
    def limit(self, limit: int) -> Self:  # type:ignore[return]
        self._limit = cast(ValueWrapper, self.wrap_constant(limit))

    @builder
    def offset(self, offset: int) -> Self:  # type:ignore[return]
        self._offset = cast(ValueWrapper, self.wrap_constant(offset))

    @builder
    def union(self, other: Self) -> _SetOperation:
        return _SetOperation(self, other, SetOperation.union, wrapper_cls=self._wrapper_cls)

    @builder
    def union_all(self, other: Self) -> _SetOperation:
        return _SetOperation(self, other, SetOperation.union_all, wrapper_cls=self._wrapper_cls)

    @builder
    def intersect(self, other: Self) -> _SetOperation:
        return _SetOperation(self, other, SetOperation.intersect, wrapper_cls=self._wrapper_cls)

    @builder
    def except_of(self, other: Self) -> _SetOperation:
        return _SetOperation(self, other, SetOperation.except_of, wrapper_cls=self._wrapper_cls)

    @builder
    def minus(self, other: Self) -> _SetOperation:
        return _SetOperation(self, other, SetOperation.minus, wrapper_cls=self._wrapper_cls)

    @builder
    def set(self, field: Field | str, value: Any) -> Self:  # type:ignore[return]
        field = Field(field) if not isinstance(field, Field) else field
        value = self.wrap_constant(value, wrapper_cls=self._wrapper_cls)
        self._updates.append((field, value))

    def __add__(self, other: Self) -> _SetOperation:  # type:ignore[override]
        return self.union(other)

    def __mul__(self, other: Self) -> _SetOperation:  # type:ignore[override]
        return self.union_all(other)

    def __sub__(self, other: Self) -> _SetOperation:  # type:ignore[override]
        return self.minus(other)

    @builder
    def slice(self, slice: slice) -> Self:  # type:ignore[return]
        if slice.start is not None:
            self._offset = cast(ValueWrapper, self.wrap_constant(slice.start))
        if slice.stop is not None:
            self._limit = cast(ValueWrapper, self.wrap_constant(slice.stop))

    def __getitem__(self, item: Any) -> Self | Field:  # type:ignore[override]
        if not isinstance(item, slice):
            return super().__getitem__(item)
        return self.slice(item)

    @staticmethod
    def _list_aliases(field_set: Sequence[Field], ctx: SqlContext) -> list[str]:
        return [field.alias or field.get_sql(ctx) for field in field_set]

    def _select_field_str(self, term: str) -> None:
        if 0 == len(self._from):
            raise QueryException(f"Cannot select {term}, no FROM table specified.")  # nosec:B608

        if term == "*":
            self._select_star = True
            self._selects = [Star()]
            return

        self._select_field(Field(term, table=self._from[0]))

    def _select_field(self, term: Field) -> None:
        if self._select_star:
            # Do not add select terms after a star is selected
            return

        if term.table in self._select_star_tables:
            # Do not add select terms for table after a table star is selected
            return

        if isinstance(term, Star):
            self._selects = [
                select
                for select in self._selects
                if not hasattr(select, "table") or term.table != select.table
            ]
            self._select_star_tables.add(cast(Table, term.table))

        self._selects.append(term)

    def _select_other(self, function: Function) -> None:
        self._selects.append(function)

    def fields_(self) -> list[Field]:  # type:ignore[override]
        # Don't return anything here. Subqueries have their own fields.
        return []

    def do_join(self, join: Join) -> None:
        base_tables = self._from + [self._update_table] + self._with
        join.validate(base_tables, self._joins)  # type:ignore[arg-type]

        table_in_query = any(
            isinstance(clause, Table) and join.item in base_tables for clause in base_tables
        )
        if isinstance(join.item, Table) and join.item.alias is None and table_in_query:
            # On the odd chance that we join the same table as the FROM table and don't set an alias
            # FIXME only works once
            join.item.alias = join.item._table_name + "2"

        self._joins.append(join)

    def is_joined(self, table: Table) -> bool:
        return any(table == join.item for join in self._joins)

    def _validate_table(self, term: Term) -> bool:
        """
        Returns False if the term references a table not already part of the
        FROM clause or JOINS and True otherwise.
        """
        base_tables = self._from + [self._update_table]

        for field in term.fields_():
            table_in_base_tables = field.table in base_tables
            table_in_joins = field.table in [join.item for join in self._joins]
            if all(
                [
                    field.table is not None,
                    not table_in_base_tables,
                    not table_in_joins,
                    field.table != self._update_table,
                ]
            ):
                return False
        return True

    def _tag_subquery(self, subquery: Self) -> None:
        subquery.alias = "sq%d" % self._subquery_count
        self._subquery_count += 1

    def _validate_terms_and_append(self, *terms: Any) -> None:
        """
        Handy function for INSERT and REPLACE statements in order to check if
        terms are introduced and how append them to `self._values`
        """
        if not isinstance(terms[0], (list, tuple, set)):
            terms = [terms]  # type:ignore[assignment]

        for values in terms:
            self._values.append(
                [
                    value if isinstance(value, Term) else self.wrap_constant(value)
                    for value in values
                ]
            )

    def __str__(self) -> str:
        return self.get_sql(self.QUERY_CLS.SQL_CONTEXT)

    def __repr__(self) -> str:
        return self.__str__()

    def __eq__(self, other: Any) -> bool:  # type:ignore[override]
        return isinstance(other, QueryBuilder) and self.alias == other.alias

    def __ne__(self, other: Any) -> bool:  # type:ignore[override]
        return not self.__eq__(other)

    def __hash__(self) -> int:
        return hash(self.alias) + sum(hash(clause) for clause in self._from)

    def get_sql(self, ctx: SqlContext | None = None) -> str:
        if not ctx:
            ctx = self.QUERY_CLS.SQL_CONTEXT

        if not (self._selects or self._insert_table or self._delete_from or self._update_table):
            return ""
        if self._insert_table and not (self._selects or self._values):
            return ""
        if self._update_table and not self._updates:
            return ""

        has_joins = bool(self._joins)
        has_multiple_from_clauses = 1 < len(self._from)
        has_subquery_from_clause = 0 < len(self._from) and isinstance(self._from[0], QueryBuilder)
        has_reference_to_foreign_table = self._foreign_table
        has_update_from = self._update_table and self._from

        ctx = ctx.copy(
            with_namespace=any(
                [
                    has_joins,
                    has_multiple_from_clauses,
                    has_subquery_from_clause,
                    has_reference_to_foreign_table,
                    has_update_from,
                ]
            )
        )

        if self._update_table:
            if self._with:
                querystring = self._with_sql(ctx)
            else:
                querystring = ""

            querystring += self._update_sql(ctx)

            if self._joins:
                querystring += " " + " ".join(join.get_sql(ctx) for join in self._joins)

            querystring += self._set_sql(ctx)

            if self._from:
                querystring += self._from_sql(ctx)

            if self._wheres:
                querystring += self._where_sql(ctx)

            return querystring

        if self._delete_from:
            querystring = self._delete_sql(ctx)

        elif not self._select_into and self._insert_table:
            if self._with:
                querystring = self._with_sql(ctx)
            else:
                querystring = ""

            if self._replace:
                querystring += self._replace_sql(ctx)
            else:
                querystring += self._insert_sql(ctx)

            if self._columns:
                querystring += self._columns_sql(ctx)

            if self._values:
                querystring += self._values_sql(ctx)
                if self._on_conflict:
                    querystring += self._on_conflict_sql(ctx)
                    querystring += self._on_conflict_action_sql(ctx)
                return querystring
            else:
                querystring += " " + self._select_sql(ctx)

        else:
            if self._with:
                querystring = self._with_sql(ctx)
            else:
                querystring = ""

            querystring += self._select_sql(ctx)

            if self._insert_table:
                querystring += self._into_sql(ctx)

        if self._from:
            querystring += self._from_sql(ctx)

        if self._force_indexes:
            querystring += self._force_index_sql(ctx)

        if self._use_indexes:
            querystring += self._use_index_sql(ctx)

        if self._joins:
            querystring += " " + " ".join(join.get_sql(ctx) for join in self._joins)

        if self._prewheres:
            querystring += self._prewhere_sql(ctx)

        if self._wheres:
            querystring += self._where_sql(ctx)

        if self._groupbys:
            querystring += self._group_sql(ctx)
            if self._mysql_rollup:
                querystring += self._rollup_sql()

        if self._havings:
            querystring += self._having_sql(ctx)

        if self._orderbys:
            querystring += self._orderby_sql(ctx)

        querystring = self._apply_pagination(querystring, ctx)

        if self._for_update:
            querystring += self._for_update_sql(ctx)

        if ctx.subquery:
            querystring = "({query})".format(query=querystring)
        if self._on_conflict:
            querystring += self._on_conflict_sql(ctx)
            querystring += self._on_conflict_action_sql(ctx)
        if ctx.with_alias:
            return format_alias_sql(querystring, self.alias, ctx)

        return querystring

    def _apply_pagination(self, querystring: str, ctx: SqlContext) -> str:
        querystring += self._limit_sql(ctx)
        querystring += self._offset_sql(ctx)
        return querystring

    def _with_sql(self, ctx: SqlContext) -> str:
        all_alias = [with_.alias for with_ in self._with]
        recursive = False
        for with_ in self._with:
            if with_.query.from_ in all_alias:  # type:ignore[operator,union-attr]
                recursive = True
                break

        as_ctx = ctx.copy(subquery=False, with_alias=False)
        return f"WITH {'RECURSIVE ' if recursive else ''}" + ",".join(
            clause.alias
            + (
                "(" + ",".join([term.get_sql(ctx) for term in clause.terms]) + ")"
                if clause.terms
                else ""
            )
            + " AS ("
            + clause.get_sql(as_ctx)
            + ") "
            for clause in self._with
        )

    def get_parameterized_sql(self, ctx: SqlContext | None = None) -> tuple[str, list]:
        """
        Returns a tuple containing the query string and a list of parameters
        """
        if not ctx:
            ctx = self.QUERY_CLS.SQL_CONTEXT

        if not ctx.parameterizer:
            ctx = ctx.copy(parameterizer=Parameterizer())

        return (
            self.get_sql(ctx),
            ctx.parameterizer.values,  # type: ignore
        )

    def _distinct_sql(self, ctx: SqlContext) -> str:
        return "DISTINCT " if self._distinct else ""

    def _for_update_sql(self, ctx: SqlContext, lock_strength="UPDATE") -> str:
        if self._for_update:
            for_update = f" FOR {lock_strength}"
            if self._for_update_of:
                for_update += (
                    f' OF {", ".join([Table(item).get_sql(ctx) for item in self._for_update_of])}'
                )
            if self._for_update_nowait:
                for_update += " NOWAIT"
            elif self._for_update_skip_locked:
                for_update += " SKIP LOCKED"
        else:
            for_update = ""

        return for_update

    def _select_sql(self, ctx: SqlContext) -> str:
        select_ctx = ctx.copy(subquery=True, with_alias=True)
        return "SELECT {distinct}{select}".format(
            distinct=self._distinct_sql(ctx),
            select=",".join(term.get_sql(select_ctx) for term in self._selects),
        )

    def _insert_sql(self, ctx: SqlContext) -> str:
        table = self._insert_table.get_sql(ctx)  # type:ignore[union-attr]
        return f"INSERT INTO {table}"

    def _replace_sql(self, ctx: SqlContext) -> str:
        table = self._insert_table.get_sql(ctx)  # type:ignore[union-attr]
        return f"REPLACE INTO {table}"

    @staticmethod
    def _delete_sql(ctx: SqlContext) -> str:
        return "DELETE"

    def _update_sql(self, ctx: SqlContext) -> str:
        table = self._update_table.get_sql(ctx)  # type:ignore[union-attr]
        return f"UPDATE {table}"

    def _columns_sql(self, ctx: SqlContext) -> str:
        """
        SQL for Columns clause for INSERT queries
        """
        # Remove from ctx, never format the column terms with namespaces since only one table can be inserted into
        ctx = ctx.copy(with_namespace=False)
        return " ({columns})".format(columns=",".join(term.get_sql(ctx) for term in self._columns))

    def _values_sql(self, ctx: SqlContext) -> str:
        values_ctx = ctx.copy(subquery=True, with_alias=True)
        return " VALUES ({values})".format(
            values="),(".join(
                ",".join(term.get_sql(values_ctx) for term in row) for row in self._values
            )
        )

    def _into_sql(self, ctx: SqlContext) -> str:
        into_ctx = ctx.copy(with_alias=False)
        return " INTO {table}".format(
            table=self._insert_table.get_sql(into_ctx),  # type:ignore[union-attr]
        )

    def _from_sql(self, ctx: SqlContext) -> str:
        from_ctx = ctx.copy(subquery=True, with_alias=True)
        return " FROM {selectable}".format(
            selectable=",".join(clause.get_sql(from_ctx) for clause in self._from)
        )

    def _force_index_sql(self, ctx: SqlContext) -> str:
        return " FORCE INDEX ({indexes})".format(
            indexes=",".join(index.get_sql(ctx) for index in self._force_indexes),
        )

    def _use_index_sql(self, ctx: SqlContext) -> str:
        return " USE INDEX ({indexes})".format(
            indexes=",".join(index.get_sql(ctx) for index in self._use_indexes),
        )

    def _prewhere_sql(self, ctx: SqlContext) -> str:
        prewhere_sql = ctx.copy(subquery=True)
        prewheres = cast(QueryBuilder, self._prewheres)
        return " PREWHERE {prewhere}".format(prewhere=prewheres.get_sql(prewhere_sql))

    def _where_sql(self, ctx: SqlContext) -> str:
        where_ctx = ctx.copy(subquery=True)
        wheres = cast(QueryBuilder, self._wheres)
        return " WHERE {where}".format(where=wheres.get_sql(where_ctx))

    def _group_sql(
        self,
        ctx: SqlContext,
    ) -> str:
        """
        Produces the GROUP BY part of the query.  This is a list of fields. The clauses are stored in the query under
        self._groupbys as a list fields.

        If an groupby field is used in the select clause,
        determined by a matching alias, and the groupby_alias is set True
        then the GROUP BY clause will use the alias,
        otherwise the entire field will be rendered as SQL.
        """
        clauses = []
        selected_aliases = {s.alias for s in self._selects}
        for field in self._groupbys:
            if (alias := field.alias) and alias in selected_aliases:
                if ctx.groupby_alias:
                    clauses.append(format_quotes(alias, ctx.alias_quote_char or ctx.quote_char))
                else:
                    for select in self._selects:
                        if select.alias == alias:
                            clauses.append(select.get_sql(ctx))
                            break
            else:
                clauses.append(field.get_sql(ctx))

        sql = " GROUP BY {groupby}".format(groupby=",".join(clauses))

        if self._with_totals:
            return sql + " WITH TOTALS"

        return sql

    def _orderby_sql(
        self,
        ctx: SqlContext,
    ) -> str:
        """
        Produces the ORDER BY part of the query.  This is a list of fields and possibly their directionality, ASC or
        DESC. The clauses are stored in the query under self._orderbys as a list of tuples containing the field and
        directionality (which can be None).

        If an order by field is used in the select clause,
        determined by a matching, and the orderby_alias
        is set True then the ORDER BY clause will use
        the alias, otherwise the field will be rendered as SQL.
        """
        clauses = []
        selected_aliases = {s.alias for s in self._selects}
        for field, directionality in self._orderbys:
            term = (
                format_quotes(field.alias, ctx.alias_quote_char or ctx.quote_char)
                if ctx.orderby_alias and field.alias and field.alias in selected_aliases
                else field.get_sql(ctx)
            )

            clauses.append(
                "{term} {orient}".format(term=term, orient=directionality.value)
                if directionality is not None
                else term
            )

        return " ORDER BY {orderby}".format(orderby=",".join(clauses))

    def _rollup_sql(self) -> str:
        return " WITH ROLLUP"

    def _having_sql(self, ctx: SqlContext) -> str:
        having = self._havings.get_sql(ctx)  # type:ignore[union-attr]
        return f" HAVING {having}"

    def _offset_sql(self, ctx: SqlContext) -> str:
        if self._offset is None:
            return ""
        return " OFFSET {offset}".format(offset=self._offset.get_sql(ctx))

    def _limit_sql(self, ctx: SqlContext) -> str:
        if self._limit is None:
            return ""
        return " LIMIT {limit}".format(limit=self._limit.get_sql(ctx))

    def _set_sql(self, ctx: SqlContext) -> str:
        field_ctx = ctx.copy(with_namespace=False)
        return " SET {set}".format(
            set=",".join(
                "{field}={value}".format(
                    field=field.get_sql(field_ctx),
                    value=value.get_sql(ctx),
                )
                for field, value in self._updates
            )
        )


class Joiner:
    def __init__(
        self,
        query: QueryBuilder,
        item: Selectable | QueryBuilder | AliasedQuery,
        how: JoinType,
        type_label: str,
    ) -> None:
        self.query = query
        self.item = item
        self.how = how
        self.type_label = type_label

    def on(self, criterion: Criterion | None, collate: str | None = None) -> QueryBuilder:
        if criterion is None:
            raise JoinException(
                "Parameter 'criterion' is required for a "
                "{type} JOIN but was not supplied.".format(type=self.type_label)
            )

        self.query.do_join(JoinOn(self.item, self.how, criterion, collate))  # type:ignore[arg-type]
        return self.query

    def on_field(self, *fields: Any) -> QueryBuilder:
        if not fields:
            raise JoinException(
                "Parameter 'fields' is required for a "
                "{type} JOIN but was not supplied.".format(type=self.type_label)
            )

        criterion = None
        for field in fields:
            consituent = Field(field, table=self.query._from[0]) == Field(field, table=self.item)
            criterion = consituent if criterion is None else (criterion & consituent)

        self.query.do_join(JoinOn(self.item, self.how, criterion))  # type:ignore[arg-type]
        return self.query

    def using(self, *fields: Any) -> QueryBuilder:
        if not fields:
            raise JoinException(
                "Parameter 'fields' is required when joining with {type}"
                "a using clause but was not supplied.".format(type=self.type_label)
            )

        self.query.do_join(
            JoinUsing(
                self.item,  # type:ignore[arg-type]
                self.how,
                [Field(field) for field in fields],
            )
        )
        return self.query

    def cross(self) -> QueryBuilder:
        """Return cross join"""
        self.query.do_join(Join(self.item, JoinType.cross))  # type:ignore[arg-type]

        return self.query


class Join:
    def __init__(self, item: Term, how: JoinType) -> None:
        self.item = item
        self.how = how

    def get_sql(self, ctx: SqlContext) -> str:
        join_ctx = ctx.copy(subquery=True, with_alias=True)
        sql = "JOIN {table}".format(
            table=self.item.get_sql(join_ctx),
        )

        if self.how.value:
            return "{type} {join}".format(join=sql, type=self.how.value)
        return sql

    def validate(self, _from: Sequence[Table], _joins: Sequence[Table]) -> None:
        pass

    @builder
    def replace_table(  # type:ignore[return]
        self, current_table: Table | None, new_table: Table | None
    ) -> Self:
        """
        Replaces all occurrences of the specified table with the new table. Useful when reusing
        fields across queries.

        :param current_table:
            The table to be replaced.
        :param new_table:
            The table to replace with.
        :return:
            A copy of the join with the tables replaced.
        """
        self.item = self.item.replace_table(current_table, new_table)


class JoinOn(Join):
    def __init__(
        self,
        item: Term,
        how: JoinType,
        criteria: QueryBuilder,
        collate: str | None = None,
    ) -> None:
        super().__init__(item, how)
        self.criterion = criteria
        self.collate = collate

    def get_sql(self, ctx: SqlContext) -> str:
        join_sql = super().get_sql(ctx)
        criterion_ctx = ctx.copy(subquery=True)
        return "{join} ON {criterion}{collate}".format(
            join=join_sql,
            criterion=self.criterion.get_sql(criterion_ctx),
            collate=" COLLATE {}".format(self.collate) if self.collate else "",
        )

    def validate(self, _from: Sequence[Table], _joins: Sequence[Table]) -> None:
        criterion_tables = set([f.table for f in self.criterion.fields_()])
        available_tables = set(_from) | {join.item for join in _joins} | {self.item}
        missing_tables = criterion_tables - available_tables  # type:ignore[operator]
        if missing_tables:
            raise JoinException(
                "Invalid join criterion. One field is required from the joined item and "
                "another from the selected table or an existing join.  Found [{tables}]".format(
                    tables=", ".join(map(str, missing_tables))
                )
            )

    @builder
    def replace_table(  # type:ignore[return]
        self, current_table: Table | None, new_table: Table | None
    ) -> Self:
        """
        Replaces all occurrences of the specified table with the new table. Useful when reusing
        fields across queries.

        :param current_table:
            The table to be replaced.
        :param new_table:
            The table to replace with.
        :return:
            A copy of the join with the tables replaced.
        """
        if self.item == current_table:
            self.item = new_table  # type:ignore[assignment]
        self.criterion = self.criterion.replace_table(current_table, new_table)


class JoinUsing(Join):
    def __init__(self, item: Term, how: JoinType, fields: Sequence[Field]) -> None:
        super().__init__(item, how)
        self.fields = fields

    def get_sql(self, ctx: SqlContext) -> str:
        join_sql = super().get_sql(ctx)
        return "{join} USING ({fields})".format(
            join=join_sql,
            fields=",".join(field.get_sql(ctx) for field in self.fields),
        )

    def validate(self, _from: Sequence[Table], _joins: Sequence[Table]) -> None:
        pass

    @builder
    def replace_table(  # type:ignore[return]
        self, current_table: Table | None, new_table: Table | None
    ) -> Self:
        """
        Replaces all occurrences of the specified table with the new table. Useful when reusing
        fields across queries.

        :param current_table:
            The table to be replaced.
        :param new_table:
            The table to replace with.
        :return:
            A copy of the join with the tables replaced.
        """
        if self.item == current_table:
            self.item = new_table  # type:ignore[assignment]
        self.fields = [field.replace_table(current_table, new_table) for field in self.fields]


class CreateQueryBuilder:
    """
    Query builder used to build CREATE queries.
    """

    QUERY_CLS = Query

    def __init__(self, dialect: Dialects | None = None) -> None:
        self._create_table: Table | None = None
        self._temporary = False
        self._unlogged = False
        self._as_select: QueryBuilder | None = None
        self._columns: list = []
        self._period_fors: list = []
        self._with_system_versioning = False
        self._primary_key: list[Column] | None = None
        self._uniques: list[list[Column]] = []
        self._if_not_exists = False
        self.dialect = dialect

    @builder
    def create_table(self, table: Table | str) -> Self:  # type:ignore[return]
        """
        Creates the table.

        :param table:
            An instance of a Table object or a string table name.

        :raises AttributeError:
            If the table is already created.

        :return:
            CreateQueryBuilder.
        """
        if self._create_table:
            raise AttributeError("'Query' object already has attribute create_table")

        self._create_table = table if isinstance(table, Table) else Table(table)

    @builder
    def temporary(self) -> Self:  # type:ignore[return]
        """
        Makes the table temporary.

        :return:
            CreateQueryBuilder.
        """
        self._temporary = True

    @builder
    def unlogged(self) -> Self:  # type:ignore[return]
        """
        Makes the table unlogged.

        :return:
            CreateQueryBuilder.
        """
        self._unlogged = True

    @builder
    def with_system_versioning(self) -> Self:  # type:ignore[return]
        """
        Adds system versioning.

        :return:
            CreateQueryBuilder.
        """
        self._with_system_versioning = True

    @builder
    def columns(  # type:ignore[return]
        self, *columns: str | tuple[str, str] | Column
    ) -> Self:
        """
        Adds the columns.

        :param columns:
            Type:  str | tuple[str, str] | Column

            A list of columns.

        :raises AttributeError:
            If the table is an as_select table.

        :return:
            CreateQueryBuilder.
        """
        if self._as_select:
            raise AttributeError("'Query' object already has attribute as_select")

        for column in columns:
            if isinstance(column, str):
                column = Column(column)
            elif isinstance(column, tuple):
                column = Column(column_name=column[0], column_type=column[1])
            self._columns.append(column)

    @builder
    def period_for(  # type:ignore[return]
        self, name, start_column: str | Column, end_column: str | Column
    ) -> Self:
        """
        Adds a PERIOD FOR clause.

        :param name:
            The period name.

        :param start_column:
            The column that starts the period.

        :param end_column:
            The column that ends the period.

        :return:
            CreateQueryBuilder.
        """
        self._period_fors.append(PeriodFor(name, start_column, end_column))

    @builder
    def unique(self, *columns: str | Column) -> Self:  # type:ignore[return]
        """
        Adds a UNIQUE constraint.

        :param columns:
            Type:  str | tuple[str, str] | Column

            A list of columns.

        :return:
            CreateQueryBuilder.
        """
        self._uniques.append(
            [(column if isinstance(column, Column) else Column(column)) for column in columns]
        )

    @builder
    def primary_key(self, *columns: str | Column) -> Self:  # type:ignore[return]
        """
        Adds a primary key constraint.

        :param columns:
            Type:  str | tuple[str, str] | Column

            A list of columns.

        :raises AttributeError:
            If the primary key is already defined.

        :return:
            CreateQueryBuilder.
        """
        if self._primary_key:
            raise AttributeError("'Query' object already has attribute primary_key")
        self._primary_key = [
            (column if isinstance(column, Column) else Column(column)) for column in columns
        ]

    @builder
    def as_select(self, query_builder: QueryBuilder) -> Self:  # type:ignore[return]
        """
        Creates the table from a select statement.

        :param query_builder:
            The query.

        :raises AttributeError:
            If columns have been defined for the table.

        :return:
            CreateQueryBuilder.
        """
        if self._columns:
            raise AttributeError("'Query' object already has attribute columns")

        if not isinstance(query_builder, QueryBuilder):
            raise TypeError("Expected 'item' to be instance of QueryBuilder")

        self._as_select = query_builder

    @builder
    def if_not_exists(self) -> Self:  # type:ignore[return]
        self._if_not_exists = True

    def get_sql(self, ctx: SqlContext | None) -> str:
        """
        Gets the sql statement string.

        :return: The create table statement.
        :rtype: str
        """
        ctx = ctx or self.QUERY_CLS.SQL_CONTEXT

        if not self._create_table:
            return ""

        if not self._columns and not self._as_select:
            return ""

        create_table = self._create_table_sql(ctx)

        if self._as_select:
            return create_table + self._as_select_sql(ctx)

        body = self._body_sql(ctx)
        table_options = self._table_options_sql(ctx)

        return "{create_table} ({body}){table_options}".format(
            create_table=create_table, body=body, table_options=table_options
        )

    def _create_table_sql(self, ctx: SqlContext) -> str:
        table_type = ""
        if self._temporary:
            table_type = "TEMPORARY "
        elif self._unlogged:
            table_type = "UNLOGGED "

        if_not_exists = ""
        if self._if_not_exists:
            if_not_exists = "IF NOT EXISTS "

        return "CREATE {table_type}TABLE {if_not_exists}{table}".format(
            table_type=table_type,
            if_not_exists=if_not_exists,
            table=self._create_table.get_sql(ctx),  # type: ignore
        )

    def _table_options_sql(self, ctx: SqlContext) -> str:
        table_options = ""

        if self._with_system_versioning:
            table_options += " WITH SYSTEM VERSIONING"

        return table_options

    def _column_clauses(self, ctx: SqlContext) -> list[str]:
        return [column.get_sql(ctx) for column in self._columns]

    def _period_for_clauses(self, ctx: SqlContext) -> list[str]:
        return [period_for.get_sql(ctx) for period_for in self._period_fors]

    def _unique_key_clauses(self, ctx: SqlContext) -> list[str]:
        return [
            "UNIQUE ({unique})".format(
                unique=",".join(column.get_name_sql(ctx) for column in unique)
            )
            for unique in self._uniques
        ]

    def _primary_key_clause(self, ctx: SqlContext) -> str:
        columns = ",".join(
            column.get_name_sql(ctx) for column in self._primary_key  # type:ignore[union-attr]
        )
        return f"PRIMARY KEY ({columns})"

    def _body_sql(self, ctx: SqlContext) -> str:
        clauses = self._column_clauses(ctx)
        clauses += self._period_for_clauses(ctx)
        clauses += self._unique_key_clauses(ctx)

        # Primary keys
        if self._primary_key:
            clauses.append(self._primary_key_clause(ctx))

        return ",".join(clauses)

    def _as_select_sql(self, ctx: SqlContext) -> str:
        return " AS ({query})".format(
            query=self._as_select.get_sql(ctx),  # type:ignore[union-attr]
        )

    def __str__(self) -> str:
        return self.get_sql(self.QUERY_CLS.SQL_CONTEXT)

    def __repr__(self) -> str:
        return self.__str__()


class DropQueryBuilder:
    """
    Query builder used to build DROP queries.
    """

    SQL_CONTEXT = DEFAULT_SQL_CONTEXT
    QUERY_CLS = Query

    def __init__(self) -> None:
        self._drop_table: Table | None = None
        self._if_exists: bool | None = None

    def get_sql(self, ctx: SqlContext | None = None) -> str:
        ctx = ctx or self.SQL_CONTEXT

        if not self._drop_table:
            return ""

        querystring = self._drop_table_sql(ctx)

        return querystring

    @builder
    def drop_table(self, table: Table | str) -> Self:  # type:ignore[return]
        if self._drop_table:
            raise AttributeError("'Query' object already has attribute drop_table")

        self._drop_table = table if isinstance(table, Table) else Table(table)

    @builder
    def if_exists(self) -> Self:  # type:ignore[return]
        self._if_exists = True

    def _drop_table_sql(self, ctx: SqlContext) -> str:
        if_exists = "IF EXISTS " if self._if_exists else ""
        drop_table = cast(Table, self._drop_table)
        return "DROP TABLE {if_exists}{table}".format(
            if_exists=if_exists,
            table=drop_table.get_sql(ctx),
        )

    def __str__(self) -> str:
        return self.get_sql(self.QUERY_CLS.SQL_CONTEXT)

    def __repr__(self) -> str:
        return self.__str__()<|MERGE_RESOLUTION|>--- conflicted
+++ resolved
@@ -1054,12 +1054,8 @@
         nowait: bool = False,
         skip_locked: bool = False,
         of: tuple[str, ...] = (),
-<<<<<<< HEAD
+        no_key: bool = False,
     ) -> Self:
-=======
-        no_key: bool = False,
-    ) -> "Self":
->>>>>>> 0148b886
         self._for_update = True
         self._for_update_skip_locked = skip_locked
         self._for_update_nowait = nowait
