[project]
name = "pypika-tortoise"
version = "0.6.0"
description = "Forked from pypika and streamline just for tortoise-orm"
authors = [{name="long2ice", email="long2ice@gmail.com"}]
license = {text="Apache-2.0"}
readme = "README.md"
keywords = ["postgresql", "Tortoise-ORM", "mysql", "sqlite", "sql"]
include = ["CHANGELOG.md", "LICENSE", "README.md"]
requires-python = ">=3.9"

[project.urls]
homepage = "https://github.com/tortoise/pypika-tortoise"
repository = "https://github.com/tortoise/pypika-tortoise.git"
documentation = "https://github.com/tortoise/pypika-tortoise"

[tool.poetry]
packages = [
    { include = "pypika_tortoise" }
]

[tool.poetry.group.dev.dependencies]
ruff = "*"
mypy = "*"
isort = "*"
black = "*"
pytest = "*"
bandit = "*"
pytest-xdist = "*"
pytest-cov = "*"
twine = "*"
typing-extensions = {version = "*", python = "<3.11"}

[build-system]
requires = ["poetry-core>=2.0.0"]
build-backend = "poetry.core.masonry.api"

[tool.black]
line-length = 100
target-version = ['py39', 'py310', 'py311', 'py312', 'py313']

[tool.mypy]
pretty = true
<<<<<<< HEAD
python_version = "3.8"
ignore_missing_imports = true
=======
python_version = "3.9"
>>>>>>> 30301440
warn_unused_ignores = true

[tool.ruff]
line-length = 100

[tool.ruff.lint]
extend-select = [
    "FA",     # https://docs.astral.sh/ruff/rules/#flake8-future-annotations-fa
    "UP",     # https://docs.astral.sh/ruff/rules/#pyupgrade-up
    "RUF100", # https://docs.astral.sh/ruff/rules/#ruff-specific-rules-ruf
]
ignore = ["UP031", "UP032"] # https://docs.astral.sh/ruff/rules/printf-string-formatting/

[tool.ruff.lint.per-file-ignores]
'pypika_tortoise/__init__.py' = ['F401']
'pypika_tortoise/dialects/__init__.py' = ['F401']
'tests/test_functions.py' = ['UP034']
'tests/dialects/test_postgresql.py' = ['RUF100']

[tool.bandit]
exclude_dirs = ["tests", "conftest.py"]

[tool.coverage.report]
show_missing = true
exclude_also = [
    "pragma: no cover",
    "if TYPE_CHECKING:",
    "@overload",
    'if __name == "__main__":',
]<|MERGE_RESOLUTION|>--- conflicted
+++ resolved
@@ -41,12 +41,7 @@
 
 [tool.mypy]
 pretty = true
-<<<<<<< HEAD
-python_version = "3.8"
-ignore_missing_imports = true
-=======
 python_version = "3.9"
->>>>>>> 30301440
 warn_unused_ignores = true
 
 [tool.ruff]
